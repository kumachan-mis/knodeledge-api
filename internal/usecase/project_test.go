--- conflicted
+++ resolved
@@ -57,13 +57,8 @@
 
 	uc := usecase.NewProjectUseCase(s)
 
-<<<<<<< HEAD
-	res, err := uc.ListProjects(model.ProjectListRequest{
+	res, ucErr := uc.ListProjects(model.ProjectListRequest{
 		User: model.UserOnlyId{Id: testutil.ReadOnlyUserId()},
-=======
-	res, ucErr := uc.ListProjects(model.ProjectListRequest{
-		User: model.User{Id: testutil.ReadOnlyUserId()},
->>>>>>> 46969b2b
 	})
 	assert.Nil(t, ucErr)
 
@@ -209,13 +204,8 @@
 
 			uc := usecase.NewProjectUseCase(s)
 
-<<<<<<< HEAD
-			res, err := uc.CreateProject(model.ProjectCreateRequest{
+			res, ucErr := uc.CreateProject(model.ProjectCreateRequest{
 				User:    model.UserOnlyId{Id: testutil.ModifyOnlyUserId()},
-=======
-			res, ucErr := uc.CreateProject(model.ProjectCreateRequest{
-				User:    model.User{Id: testutil.ModifyOnlyUserId()},
->>>>>>> 46969b2b
 				Project: tc.project,
 			})
 			assert.Nil(t, ucErr)
