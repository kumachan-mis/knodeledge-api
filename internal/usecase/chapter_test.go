package usecase_test

import (
	"encoding/json"
	"fmt"
	"testing"

	"github.com/kumachan-mis/knodeledge-api/internal/domain"
	"github.com/kumachan-mis/knodeledge-api/internal/model"
	"github.com/kumachan-mis/knodeledge-api/internal/service"
	"github.com/kumachan-mis/knodeledge-api/internal/usecase"
	mock_service "github.com/kumachan-mis/knodeledge-api/mock/service"
	"github.com/kumachan-mis/knodeledge-api/test/testutil"
	"github.com/stretchr/testify/assert"
	"go.uber.org/mock/gomock"
)

func TestListChaptersValidEntity(t *testing.T) {
	ctrl := gomock.NewController(t)
	defer ctrl.Finish()

	s := mock_service.NewMockChapterService(ctrl)

	id, err := domain.NewChapterIdObject("1000000000000001")
	assert.Nil(t, err)
	name, err := domain.NewChapterNameObject("Chapter 1")
	assert.Nil(t, err)
	number, err := domain.NewChapterNumberObject(1)
	assert.Nil(t, err)
	createdAt, err := domain.NewCreatedAtObject(testutil.Date())
	assert.Nil(t, err)
	updatedAt, err := domain.NewUpdatedAtObject(testutil.Date())
	assert.Nil(t, err)

	sectionId, err := domain.NewSectionIdObject("2000000000000001")
	assert.Nil(t, err)
	sectionName, err := domain.NewSectionNameObject("Section 1")
	assert.Nil(t, err)
	sectionCreatedAt, err := domain.NewCreatedAtObject(testutil.Date())
	assert.Nil(t, err)
	sectionUpdatedAt, err := domain.NewUpdatedAtObject(testutil.Date())
	assert.Nil(t, err)

	section1 := domain.NewSectionOfChapterEntity(*sectionId, *sectionName, *sectionCreatedAt, *sectionUpdatedAt)
	sections := &[]domain.SectionOfChapterEntity{*section1}

	chapter1 := domain.NewChapterEntity(*id, *name, *number, *sections, *createdAt, *updatedAt)

	id, err = domain.NewChapterIdObject("1000000000000002")
	assert.Nil(t, err)
	name, err = domain.NewChapterNameObject("Chapter 2")
	assert.Nil(t, err)
	number, err = domain.NewChapterNumberObject(2)
	assert.Nil(t, err)
	createdAt, err = domain.NewCreatedAtObject(testutil.Date())
	assert.Nil(t, err)
	updatedAt, err = domain.NewUpdatedAtObject(testutil.Date())
	assert.Nil(t, err)

	sectionId, err = domain.NewSectionIdObject("2000000000000002")
	assert.Nil(t, err)
	sectionName, err = domain.NewSectionNameObject("Section 1")
	assert.Nil(t, err)
	sectionCreatedAt, err = domain.NewCreatedAtObject(testutil.Date())
	assert.Nil(t, err)
	sectionUpdatedAt, err = domain.NewUpdatedAtObject(testutil.Date())
	assert.Nil(t, err)

	section1 = domain.NewSectionOfChapterEntity(*sectionId, *sectionName, *sectionCreatedAt, *sectionUpdatedAt)
	sections = &[]domain.SectionOfChapterEntity{*section1}

	chapter2 := domain.NewChapterEntity(*id, *name, *number, *sections, *createdAt, *updatedAt)

	s.EXPECT().
		ListChapters(gomock.Any(), gomock.Any()).
		Do(func(userId domain.UserIdObject, projectId domain.ProjectIdObject) {
			assert.Equal(t, testutil.ReadOnlyUserId(), userId.Value())
			assert.Equal(t, "0000000000000001", projectId.Value())
		}).
		Return([]domain.ChapterEntity{*chapter1, *chapter2}, nil)

	uc := usecase.NewChapterUseCase(s)

	res, ucErr := uc.ListChapters(model.ChapterListRequest{
		User:    model.UserOnlyId{Id: testutil.ReadOnlyUserId()},
		Project: model.ProjectOnlyId{Id: "0000000000000001"},
	})

	assert.Nil(t, ucErr)

	assert.Len(t, res.Chapters, 2)

	chapter := res.Chapters[0]
	assert.Equal(t, "1000000000000001", chapter.Id)
	assert.Equal(t, "Chapter 1", chapter.Name)
	assert.Equal(t, int32(1), chapter.Number)
	assert.Len(t, chapter.Sections, 1)

	section := chapter.Sections[0]
	assert.Equal(t, "2000000000000001", section.Id)
	assert.Equal(t, "Section 1", section.Name)

	chapter = res.Chapters[1]
	assert.Equal(t, "1000000000000002", chapter.Id)
	assert.Equal(t, "Chapter 2", chapter.Name)
	assert.Equal(t, int32(2), chapter.Number)
	assert.Len(t, chapter.Sections, 1)

	section = chapter.Sections[0]
	assert.Equal(t, "2000000000000002", section.Id)
	assert.Equal(t, "Section 1", section.Name)

}

func TestListChaptersDomainValidationError(t *testing.T) {
	tt := []struct {
		name      string
		userId    string
		projectId string
		expected  model.ChapterListErrorResponse
	}{
		{
			name:      "should return error when user id is empty",
			userId:    "",
			projectId: "0000000000000001",
			expected: model.ChapterListErrorResponse{
				User:    model.UserOnlyIdError{Id: "user id is required, but got ''"},
				Project: model.ProjectOnlyIdError{Id: ""},
			},
		},
		{
			name:      "should return error when project id is empty",
			userId:    testutil.ReadOnlyUserId(),
			projectId: "",
			expected: model.ChapterListErrorResponse{
				User:    model.UserOnlyIdError{Id: ""},
				Project: model.ProjectOnlyIdError{Id: "project id is required, but got ''"},
			},
		},
	}

	for _, tc := range tt {
		t.Run(tc.name, func(t *testing.T) {
			ctrl := gomock.NewController(t)
			defer ctrl.Finish()

			s := mock_service.NewMockChapterService(ctrl)

			uc := usecase.NewChapterUseCase(s)

			res, ucErr := uc.ListChapters(model.ChapterListRequest{
				User:    model.UserOnlyId{Id: tc.userId},
				Project: model.ProjectOnlyId{Id: tc.projectId},
			})

			expectedJson, _ := json.Marshal(tc.expected)
			assert.Equal(t, fmt.Sprintf("domain validation error: %s", expectedJson), ucErr.Error())
			assert.Equal(t, usecase.DomainValidationError, ucErr.Code())
			assert.Equal(t, tc.expected, *ucErr.Response())

			assert.Nil(t, res)
		})
	}
}

func TestListChaptersServiceError(t *testing.T) {
	tt := []struct {
		name          string
		errorCode     service.ErrorCode
		errorMessage  string
		expectedError string
		expectedCode  usecase.ErrorCode
	}{
		{
			name:          "should return error when repository returns not found error",
			errorCode:     service.NotFoundError,
			errorMessage:  "failed to fetch project",
			expectedError: "not found: failed to fetch project",
			expectedCode:  usecase.NotFoundError,
		},
		{
			name:          "should return error when repository returns failure panic",
			errorCode:     service.RepositoryFailurePanic,
			errorMessage:  "service error",
			expectedError: "internal error: service error",
			expectedCode:  usecase.InternalErrorPanic,
		},
	}

	for _, tc := range tt {
		t.Run(tc.name, func(t *testing.T) {
			ctrl := gomock.NewController(t)
			defer ctrl.Finish()

			s := mock_service.NewMockChapterService(ctrl)

			s.EXPECT().
				ListChapters(gomock.Any(), gomock.Any()).
				Return(nil, service.Errorf(tc.errorCode, tc.errorMessage))

			uc := usecase.NewChapterUseCase(s)

			res, ucErr := uc.ListChapters(model.ChapterListRequest{
				User:    model.UserOnlyId{Id: testutil.ReadOnlyUserId()},
				Project: model.ProjectOnlyId{Id: "0000000000000001"},
			})

			assert.Equal(t, tc.expectedError, ucErr.Error())
			assert.Equal(t, tc.expectedCode, ucErr.Code())
			assert.Nil(t, res)
		})
	}
}

func TestCreateChapterValidEntity(t *testing.T) {
	maxLengthChapterName := testutil.RandomString(100)

	tt := []struct {
		name      string
		userId    string
		projectId string
		chapter   model.ChapterWithoutAutofield
	}{
		{
			name:      "should create chapter",
			userId:    testutil.ReadOnlyUserId(),
			projectId: "0000000000000001",
			chapter: model.ChapterWithoutAutofield{
				Name:   "Chapter 1",
				Number: int32(1),
			},
		},
		{
			name:      "should create chapter with max length name",
			userId:    testutil.ReadOnlyUserId(),
			projectId: "0000000000000001",
			chapter: model.ChapterWithoutAutofield{
				Name:   maxLengthChapterName,
				Number: int32(1),
			},
		},
		{
			name:      "should create chapter with max length paper content",
			userId:    testutil.ReadOnlyUserId(),
			projectId: "0000000000000001",
			chapter: model.ChapterWithoutAutofield{
				Name:   "Chapter 1",
				Number: int32(1),
			},
		},
	}

	for _, tc := range tt {
		t.Run(tc.name, func(t *testing.T) {
			ctrl := gomock.NewController(t)
			defer ctrl.Finish()

			s := mock_service.NewMockChapterService(ctrl)

			chapterId, err := domain.NewChapterIdObject("1000000000000001")
			assert.Nil(t, err)
			name, err := domain.NewChapterNameObject(tc.chapter.Name)
			assert.Nil(t, err)
			number, err := domain.NewChapterNumberObject(int(tc.chapter.Number))
			assert.Nil(t, err)
			sections := &[]domain.SectionOfChapterEntity{}
			createdAt, err := domain.NewCreatedAtObject(testutil.Date())
			assert.Nil(t, err)
			updatedAt, err := domain.NewUpdatedAtObject(testutil.Date())
			assert.Nil(t, err)

			chapter := domain.NewChapterEntity(*chapterId, *name, *number, *sections, *createdAt, *updatedAt)

			s.EXPECT().
				CreateChapter(gomock.Any(), gomock.Any(), gomock.Any()).
				Do(func(userId domain.UserIdObject, projectId domain.ProjectIdObject, chapter domain.ChapterWithoutAutofieldEntity) {
					assert.Equal(t, tc.userId, userId.Value())
					assert.Equal(t, tc.projectId, projectId.Value())
					assert.Equal(t, tc.chapter.Name, chapter.Name().Value())
					assert.Equal(t, int(tc.chapter.Number), chapter.Number().Value())
					assert.Len(t, chapter.Sections(), 0)
				}).
				Return(chapter, nil)

			uc := usecase.NewChapterUseCase(s)

			res, ucErr := uc.CreateChapter(model.ChapterCreateRequest{
				User:    model.UserOnlyId{Id: tc.userId},
				Project: model.ProjectOnlyId{Id: tc.projectId},
				Chapter: tc.chapter,
			})

			assert.Nil(t, ucErr)

			assert.Equal(t, "1000000000000001", res.Chapter.Id)
			assert.Equal(t, tc.chapter.Name, res.Chapter.Name)
			assert.Equal(t, tc.chapter.Number, res.Chapter.Number)
			assert.Len(t, res.Chapter.Sections, 0)
		})
	}
}

func TestCreateChapterDomainValidationError(t *testing.T) {
	tooLongChapterName := testutil.RandomString(101)

	tt := []struct {
		name      string
		userId    string
		projectId string
		chapter   model.ChapterWithoutAutofield
		expected  model.ChapterCreateErrorResponse
	}{
		{
			name:      "should return error when user id is empty",
			userId:    "",
			projectId: "0000000000000001",
			chapter: model.ChapterWithoutAutofield{
				Name:   "Chapter 1",
				Number: int32(1),
			},
			expected: model.ChapterCreateErrorResponse{
				User:    model.UserOnlyIdError{Id: "user id is required, but got ''"},
				Project: model.ProjectOnlyIdError{Id: ""},
				Chapter: model.ChapterWithoutAutofieldError{Name: "", Number: ""},
			},
		},
		{
			name:      "should return error when project id is empty",
			userId:    testutil.ReadOnlyUserId(),
			projectId: "",
			chapter: model.ChapterWithoutAutofield{
				Name:   "Chapter 1",
				Number: int32(1),
			},
			expected: model.ChapterCreateErrorResponse{
				User:    model.UserOnlyIdError{Id: ""},
				Project: model.ProjectOnlyIdError{Id: "project id is required, but got ''"},
				Chapter: model.ChapterWithoutAutofieldError{Name: "", Number: ""},
			},
		},
		{
			name:      "should return error when chapter name is empty",
			userId:    testutil.ReadOnlyUserId(),
			projectId: "0000000000000001",
			chapter: model.ChapterWithoutAutofield{
				Name:   "",
				Number: int32(1),
			},
			expected: model.ChapterCreateErrorResponse{
				User:    model.UserOnlyIdError{Id: ""},
				Project: model.ProjectOnlyIdError{Id: ""},
				Chapter: model.ChapterWithoutAutofieldError{Name: "chapter name is required, but got ''"},
			},
		},
		{
			name:      "should return error when chapter name is too long",
			userId:    testutil.ReadOnlyUserId(),
			projectId: "0000000000000001",
			chapter: model.ChapterWithoutAutofield{
				Name:   tooLongChapterName,
				Number: int32(1),
			},
			expected: model.ChapterCreateErrorResponse{
				User:    model.UserOnlyIdError{Id: ""},
				Project: model.ProjectOnlyIdError{Id: ""},
				Chapter: model.ChapterWithoutAutofieldError{
					Name: fmt.Sprintf("chapter name cannot be longer than 100 characters, but got '%v'",
						tooLongChapterName),
				},
			},
		},
		{
			name:      "should return error when chapter number is zero",
			userId:    testutil.ReadOnlyUserId(),
			projectId: "0000000000000001",
			chapter: model.ChapterWithoutAutofield{
				Name:   "Chapter 1",
				Number: int32(0),
			},
			expected: model.ChapterCreateErrorResponse{
				User:    model.UserOnlyIdError{Id: ""},
				Project: model.ProjectOnlyIdError{Id: ""},
				Chapter: model.ChapterWithoutAutofieldError{Number: "chapter number must be greater than 0, but got 0"},
			},
		},
	}

	for _, tc := range tt {
		t.Run(tc.name, func(t *testing.T) {
			ctrl := gomock.NewController(t)
			defer ctrl.Finish()

			s := mock_service.NewMockChapterService(ctrl)

			uc := usecase.NewChapterUseCase(s)

			res, ucErr := uc.CreateChapter(model.ChapterCreateRequest{
				User:    model.UserOnlyId{Id: tc.userId},
				Project: model.ProjectOnlyId{Id: tc.projectId},
				Chapter: tc.chapter,
			})

			expectedJson, _ := json.Marshal(tc.expected)
			assert.Equal(t, fmt.Sprintf("domain validation error: %s", expectedJson), ucErr.Error())
			assert.Equal(t, usecase.DomainValidationError, ucErr.Code())
			assert.Equal(t, tc.expected, *ucErr.Response())

			assert.Nil(t, res)
		})
	}
}

func TestCreateChapterChapterServiceError(t *testing.T) {
	tt := []struct {
		name          string
		errorCode     service.ErrorCode
		errorMessage  string
		expectedError string
		expectedCode  usecase.ErrorCode
	}{
		{
			name:          "should return error when repository returns invalid argument error",
			errorCode:     service.InvalidArgument,
			errorMessage:  "chapter number is too large",
			expectedError: "invalid argument: chapter number is too large",
			expectedCode:  usecase.InvalidArgumentError,
		},
		{
			name:          "should return error when repository returns not found error",
			errorCode:     service.NotFoundError,
			errorMessage:  "failed to fetch project",
			expectedError: "not found: failed to fetch project",
			expectedCode:  usecase.NotFoundError,
		},
		{
			name:          "should return error when repository returns failure panic",
			errorCode:     service.RepositoryFailurePanic,
			errorMessage:  "service error",
			expectedError: "internal error: service error",
			expectedCode:  usecase.InternalErrorPanic,
		},
	}

	for _, tc := range tt {
		t.Run(tc.name, func(t *testing.T) {
			ctrl := gomock.NewController(t)
			defer ctrl.Finish()

			s := mock_service.NewMockChapterService(ctrl)

			s.EXPECT().
				CreateChapter(gomock.Any(), gomock.Any(), gomock.Any()).
				Return(nil, service.Errorf(tc.errorCode, tc.errorMessage))

<<<<<<< HEAD
			paperService := mock_service.NewMockPaperService(ctrl)

			uc := usecase.NewChapterUseCase(s, paperService)

			res, ucErr := uc.CreateChapter(model.ChapterCreateRequest{
				User: model.UserOnlyId{
					Id: testutil.ReadOnlyUserId(),
				},
				Project: model.ProjectOnlyId{
					Id: "0000000000000001",
				},
				Chapter: model.ChapterWithoutAutofield{
					Name:   "Chapter 1",
					Number: int32(1),
				},
			})

			assert.Equal(t, tc.expectedError, ucErr.Error())
			assert.Equal(t, tc.expectedCode, ucErr.Code())
			assert.Nil(t, res)
		})
	}
}

func TestCreateChapterPaperServiceError(t *testing.T) {
	tt := []struct {
		name          string
		errorCode     service.ErrorCode
		errorMessage  string
		expectedError string
		expectedCode  usecase.ErrorCode
	}{
		{
			name:          "should return error when repository returns not found error",
			errorCode:     service.NotFoundError,
			errorMessage:  "failed to fetch project",
			expectedError: "not found: failed to fetch project",
			expectedCode:  usecase.NotFoundError,
		},
		{
			name:          "should return error when repository returns failure panic",
			errorCode:     service.RepositoryFailurePanic,
			errorMessage:  "service error",
			expectedError: "internal error: service error",
			expectedCode:  usecase.InternalErrorPanic,
		},
	}

	for _, tc := range tt {
		t.Run(tc.name, func(t *testing.T) {
			ctrl := gomock.NewController(t)
			defer ctrl.Finish()

			s := mock_service.NewMockChapterService(ctrl)

			chapterId, err := domain.NewChapterIdObject("1000000000000001")
			assert.Nil(t, err)
			name, err := domain.NewChapterNameObject("Chapter 1")
			assert.Nil(t, err)
			number, err := domain.NewChapterNumberObject(1)
			assert.Nil(t, err)
			sections := &[]domain.SectionOfChapterEntity{}
			createdAt, err := domain.NewCreatedAtObject(testutil.Date())
			assert.Nil(t, err)
			updatedAt, err := domain.NewUpdatedAtObject(testutil.Date())
			assert.Nil(t, err)

			chapter := domain.NewChapterEntity(*chapterId, *name, *number, *sections, *createdAt, *updatedAt)

			s.EXPECT().
				CreateChapter(gomock.Any(), gomock.Any(), gomock.Any()).
				Return(chapter, nil)

			paperService := mock_service.NewMockPaperService(ctrl)

			paperService.EXPECT().
				CreatePaper(gomock.Any(), gomock.Any(), gomock.Any(), gomock.Any()).
				Return(nil, service.Errorf(tc.errorCode, tc.errorMessage))

			uc := usecase.NewChapterUseCase(s, paperService)
=======
			uc := usecase.NewChapterUseCase(s)
>>>>>>> 95b8fd09

			res, ucErr := uc.CreateChapter(model.ChapterCreateRequest{
				User: model.UserOnlyId{
					Id: testutil.ReadOnlyUserId(),
				},
				Project: model.ProjectOnlyId{
					Id: "0000000000000001",
				},
				Chapter: model.ChapterWithoutAutofield{
					Name:   "Chapter 1",
					Number: int32(1),
				},
			})

			assert.Equal(t, tc.expectedError, ucErr.Error())
			assert.Equal(t, tc.expectedCode, ucErr.Code())
			assert.Nil(t, res)
		})
	}
}

func TestUpdateChapterValidEntity(t *testing.T) {
	maxLengthChapterName := testutil.RandomString(100)

	tt := []struct {
		name      string
		userId    string
		projectId string
		chapterId string
		chapter   model.ChapterWithoutAutofield
	}{
		{
			name:      "shold update chapter",
			userId:    testutil.ReadOnlyUserId(),
			projectId: "0000000000000001",
			chapterId: "1000000000000001",
			chapter: model.ChapterWithoutAutofield{
				Name:   "Chapter 1",
				Number: int32(1),
			},
		},
		{
			name:      "should update chapter with max length name",
			userId:    testutil.ReadOnlyUserId(),
			projectId: "0000000000000001",
			chapterId: "1000000000000001",
			chapter: model.ChapterWithoutAutofield{
				Name:   maxLengthChapterName,
				Number: int32(1),
			},
		},
	}

	for _, tc := range tt {
		t.Run(tc.name, func(t *testing.T) {
			ctrl := gomock.NewController(t)
			defer ctrl.Finish()

			s := mock_service.NewMockChapterService(ctrl)

			id, err := domain.NewChapterIdObject(tc.chapterId)
			assert.Nil(t, err)
			name, err := domain.NewChapterNameObject(tc.chapter.Name)
			assert.Nil(t, err)
			number, err := domain.NewChapterNumberObject(int(tc.chapter.Number))
			assert.Nil(t, err)
			sections := &[]domain.SectionOfChapterEntity{}
			createdAt, err := domain.NewCreatedAtObject(testutil.Date())
			assert.Nil(t, err)
			updatedAt, err := domain.NewUpdatedAtObject(testutil.Date())
			assert.Nil(t, err)

			chapter := domain.NewChapterEntity(*id, *name, *number, *sections, *createdAt, *updatedAt)

			s.EXPECT().
				UpdateChapter(gomock.Any(), gomock.Any(), gomock.Any(), gomock.Any()).
				Do(func(userId domain.UserIdObject, projectId domain.ProjectIdObject, chapterId domain.ChapterIdObject, chapter domain.ChapterWithoutAutofieldEntity) {
					assert.Equal(t, tc.userId, userId.Value())
					assert.Equal(t, tc.projectId, projectId.Value())
					assert.Equal(t, tc.chapterId, chapterId.Value())
					assert.Equal(t, tc.chapter.Name, chapter.Name().Value())
					assert.Equal(t, int(tc.chapter.Number), chapter.Number().Value())
					assert.Len(t, chapter.Sections(), 0)
				}).
				Return(chapter, nil)

			uc := usecase.NewChapterUseCase(s)

			res, ucErr := uc.UpdateChapter(model.ChapterUpdateRequest{
				User:    model.UserOnlyId{Id: tc.userId},
				Project: model.ProjectOnlyId{Id: tc.projectId},
				Chapter: model.Chapter{
					Id:     tc.chapterId,
					Name:   tc.chapter.Name,
					Number: tc.chapter.Number,
				},
			})

			assert.Nil(t, ucErr)

			assert.Equal(t, tc.chapterId, res.Chapter.Id)
			assert.Equal(t, tc.chapter.Name, res.Chapter.Name)
			assert.Equal(t, tc.chapter.Number, res.Chapter.Number)
			assert.Len(t, res.Chapter.Sections, 0)
		})
	}
}

func TestUpdateChapterDomainValidationError(t *testing.T) {
	tooLongChapterName := testutil.RandomString(101)

	tt := []struct {
		name      string
		userId    string
		projectId string
		chapterId string
		chapter   model.Chapter
		expected  model.ChapterUpdateErrorResponse
	}{
		{
			name:      "should return error when user id is empty",
			userId:    "",
			projectId: "0000000000000001",
			chapterId: "1000000000000001",
			chapter: model.Chapter{
				Id:     "1000000000000001",
				Name:   "Chapter 1",
				Number: int32(1),
			},
			expected: model.ChapterUpdateErrorResponse{
				User:    model.UserOnlyIdError{Id: "user id is required, but got ''"},
				Project: model.ProjectOnlyIdError{Id: ""},
				Chapter: model.ChapterError{Id: "", Name: "", Number: ""},
			},
		},
		{
			name:      "should return error when project id is empty",
			userId:    testutil.ReadOnlyUserId(),
			projectId: "",
			chapterId: "1000000000000001",
			chapter: model.Chapter{
				Id:     "1000000000000001",
				Name:   "Chapter 1",
				Number: int32(1),
			},
			expected: model.ChapterUpdateErrorResponse{
				User:    model.UserOnlyIdError{Id: ""},
				Project: model.ProjectOnlyIdError{Id: "project id is required, but got ''"},
				Chapter: model.ChapterError{Id: "", Name: "", Number: ""},
			},
		},
		{
			name:      "should return error when chapter id is empty",
			userId:    testutil.ReadOnlyUserId(),
			projectId: "0000000000000001",
			chapterId: "",
			chapter: model.Chapter{
				Id:     "",
				Name:   "Chapter 1",
				Number: int32(1),
			},
			expected: model.ChapterUpdateErrorResponse{
				User:    model.UserOnlyIdError{Id: ""},
				Project: model.ProjectOnlyIdError{Id: ""},
				Chapter: model.ChapterError{Id: "chapter id is required, but got ''", Name: "", Number: ""},
			},
		},
		{
			name:      "should return error when chapter name is empty",
			userId:    testutil.ReadOnlyUserId(),
			projectId: "0000000000000001",
			chapterId: "1000000000000001",
			chapter: model.Chapter{
				Id:     "1000000000000001",
				Name:   "",
				Number: int32(1),
			},
			expected: model.ChapterUpdateErrorResponse{
				User:    model.UserOnlyIdError{Id: ""},
				Project: model.ProjectOnlyIdError{Id: ""},
				Chapter: model.ChapterError{Id: "", Name: "chapter name is required, but got ''", Number: ""},
			},
		},
		{
			name:      "should return error when chapter name is too long",
			userId:    testutil.ReadOnlyUserId(),
			projectId: "0000000000000001",
			chapterId: "1000000000000001",
			chapter: model.Chapter{
				Id:     "1000000000000001",
				Name:   tooLongChapterName,
				Number: int32(1),
			},
			expected: model.ChapterUpdateErrorResponse{
				User:    model.UserOnlyIdError{Id: ""},
				Project: model.ProjectOnlyIdError{Id: ""},
				Chapter: model.ChapterError{
					Id: "",
					Name: fmt.Sprintf("chapter name cannot be longer than 100 characters, but got '%v'",
						tooLongChapterName),
					Number: "",
				},
			},
		},
		{
			name:      "should return error when chapter number is zero",
			userId:    testutil.ReadOnlyUserId(),
			projectId: "0000000000000001",
			chapterId: "1000000000000001",
			chapter: model.Chapter{
				Id:     "1000000000000001",
				Name:   "Chapter 1",
				Number: int32(0),
			},
			expected: model.ChapterUpdateErrorResponse{
				User:    model.UserOnlyIdError{Id: ""},
				Project: model.ProjectOnlyIdError{Id: ""},
				Chapter: model.ChapterError{Id: "", Name: "", Number: "chapter number must be greater than 0, but got 0"},
			},
		},
	}

	for _, tc := range tt {
		t.Run(tc.name, func(t *testing.T) {
			ctrl := gomock.NewController(t)
			defer ctrl.Finish()

			s := mock_service.NewMockChapterService(ctrl)

			uc := usecase.NewChapterUseCase(s)

			res, ucErr := uc.UpdateChapter(model.ChapterUpdateRequest{
				User:    model.UserOnlyId{Id: tc.userId},
				Project: model.ProjectOnlyId{Id: tc.projectId},
				Chapter: tc.chapter,
			})

			expectedJson, _ := json.Marshal(tc.expected)
			assert.Equal(t, fmt.Sprintf("domain validation error: %s", expectedJson), ucErr.Error())
			assert.Equal(t, usecase.DomainValidationError, ucErr.Code())
			assert.Equal(t, tc.expected, *ucErr.Response())

			assert.Nil(t, res)
		})
	}
}

func TestUpdateChapterServiceError(t *testing.T) {
	tt := []struct {
		name          string
		errorCode     service.ErrorCode
		errorMessage  string
		expectedError string
		expectedCode  usecase.ErrorCode
	}{
		{
			name:          "should return error when repository returns not found error",
			errorCode:     service.NotFoundError,
			errorMessage:  "failed to update chapter",
			expectedError: "not found: failed to update chapter",
			expectedCode:  usecase.NotFoundError,
		},
		{
			name:          "should return error when repository returns invalid argument error",
			errorCode:     service.InvalidArgument,
			errorMessage:  "chapter number is too large",
			expectedError: "invalid argument: chapter number is too large",
			expectedCode:  usecase.InvalidArgumentError,
		},
		{
			name:          "should return error when repository returns failure panic",
			errorCode:     service.RepositoryFailurePanic,
			errorMessage:  "service error",
			expectedError: "internal error: service error",
			expectedCode:  usecase.InternalErrorPanic,
		},
	}

	for _, tc := range tt {
		t.Run(tc.name, func(t *testing.T) {
			ctrl := gomock.NewController(t)
			defer ctrl.Finish()

			s := mock_service.NewMockChapterService(ctrl)

			s.EXPECT().
				UpdateChapter(gomock.Any(), gomock.Any(), gomock.Any(), gomock.Any()).
				Return(nil, service.Errorf(tc.errorCode, tc.errorMessage))

			uc := usecase.NewChapterUseCase(s)

			res, ucErr := uc.UpdateChapter(model.ChapterUpdateRequest{
				User: model.UserOnlyId{
					Id: testutil.ReadOnlyUserId(),
				},
				Project: model.ProjectOnlyId{
					Id: "0000000000000001",
				},
				Chapter: model.Chapter{
					Id:     "1000000000000001",
					Name:   "Chapter 1",
					Number: int32(1),
				},
			})

			assert.Equal(t, tc.expectedError, ucErr.Error())
			assert.Equal(t, tc.expectedCode, ucErr.Code())
			assert.Nil(t, res)
		})
	}
}<|MERGE_RESOLUTION|>--- conflicted
+++ resolved
@@ -452,90 +452,7 @@
 				CreateChapter(gomock.Any(), gomock.Any(), gomock.Any()).
 				Return(nil, service.Errorf(tc.errorCode, tc.errorMessage))
 
-<<<<<<< HEAD
-			paperService := mock_service.NewMockPaperService(ctrl)
-
-			uc := usecase.NewChapterUseCase(s, paperService)
-
-			res, ucErr := uc.CreateChapter(model.ChapterCreateRequest{
-				User: model.UserOnlyId{
-					Id: testutil.ReadOnlyUserId(),
-				},
-				Project: model.ProjectOnlyId{
-					Id: "0000000000000001",
-				},
-				Chapter: model.ChapterWithoutAutofield{
-					Name:   "Chapter 1",
-					Number: int32(1),
-				},
-			})
-
-			assert.Equal(t, tc.expectedError, ucErr.Error())
-			assert.Equal(t, tc.expectedCode, ucErr.Code())
-			assert.Nil(t, res)
-		})
-	}
-}
-
-func TestCreateChapterPaperServiceError(t *testing.T) {
-	tt := []struct {
-		name          string
-		errorCode     service.ErrorCode
-		errorMessage  string
-		expectedError string
-		expectedCode  usecase.ErrorCode
-	}{
-		{
-			name:          "should return error when repository returns not found error",
-			errorCode:     service.NotFoundError,
-			errorMessage:  "failed to fetch project",
-			expectedError: "not found: failed to fetch project",
-			expectedCode:  usecase.NotFoundError,
-		},
-		{
-			name:          "should return error when repository returns failure panic",
-			errorCode:     service.RepositoryFailurePanic,
-			errorMessage:  "service error",
-			expectedError: "internal error: service error",
-			expectedCode:  usecase.InternalErrorPanic,
-		},
-	}
-
-	for _, tc := range tt {
-		t.Run(tc.name, func(t *testing.T) {
-			ctrl := gomock.NewController(t)
-			defer ctrl.Finish()
-
-			s := mock_service.NewMockChapterService(ctrl)
-
-			chapterId, err := domain.NewChapterIdObject("1000000000000001")
-			assert.Nil(t, err)
-			name, err := domain.NewChapterNameObject("Chapter 1")
-			assert.Nil(t, err)
-			number, err := domain.NewChapterNumberObject(1)
-			assert.Nil(t, err)
-			sections := &[]domain.SectionOfChapterEntity{}
-			createdAt, err := domain.NewCreatedAtObject(testutil.Date())
-			assert.Nil(t, err)
-			updatedAt, err := domain.NewUpdatedAtObject(testutil.Date())
-			assert.Nil(t, err)
-
-			chapter := domain.NewChapterEntity(*chapterId, *name, *number, *sections, *createdAt, *updatedAt)
-
-			s.EXPECT().
-				CreateChapter(gomock.Any(), gomock.Any(), gomock.Any()).
-				Return(chapter, nil)
-
-			paperService := mock_service.NewMockPaperService(ctrl)
-
-			paperService.EXPECT().
-				CreatePaper(gomock.Any(), gomock.Any(), gomock.Any(), gomock.Any()).
-				Return(nil, service.Errorf(tc.errorCode, tc.errorMessage))
-
-			uc := usecase.NewChapterUseCase(s, paperService)
-=======
 			uc := usecase.NewChapterUseCase(s)
->>>>>>> 95b8fd09
 
 			res, ucErr := uc.CreateChapter(model.ChapterCreateRequest{
 				User: model.UserOnlyId{
